--- conflicted
+++ resolved
@@ -129,15 +129,10 @@
             const string filename = entry.path().string();
             if (string_view(filename).substr(
                     filename.size() - strlen(data_suffix)) == data_suffix) {
-<<<<<<< HEAD
-                json_files.push_back(
-                    {filename, filesystem::file_size(entry.path())});
-=======
                 json_files.push_back({
                     filename,
                     filesystem::file_size(entry.path()),
                 });
->>>>>>> 4d5ff44b
             }
         }
 
@@ -211,15 +206,11 @@
                             abort();
                         }
 
-<<<<<<< HEAD
-                        episodes.push_back({start_pos, start_rot, goal_pos});
-=======
                         episodes.push_back({
                             start_pos,
                             start_rot,
                             goal_pos,
                         });
->>>>>>> 4d5ff44b
                     }
 
                     if (scene_id.size() > 0) {
@@ -233,14 +224,6 @@
                         string navmesh_suffix =
                             string(scene_id.substr(0, dotpos)) + ".navmesh";
 
-<<<<<<< HEAD
-                        scenes.push_back(
-                            {scene_episode_start,
-                             static_cast<uint32_t>(episodes.size() -
-                                                   scene_episode_start),
-                             asset_path_name + "/" + string(scene_id),
-                             asset_path_name + "/" + navmesh_suffix});
-=======
                         scenes.push_back({
                             scene_episode_start,
                             static_cast<uint32_t>(episodes.size() -
@@ -248,7 +231,6 @@
                             asset_path_name + "/" + string(scene_id),
                             asset_path_name + "/" + navmesh_suffix,
                         });
->>>>>>> 4d5ff44b
                     }
                 }
 
@@ -316,20 +298,10 @@
                 gpu_id,  // gpuID
                 1,       // numLoaders
                 1,       // numStreams
-<<<<<<< HEAD
-                renderer_batch_size,
-                resolution[1],
-                resolution[0],
-                glm::mat4(1, 0, 0, 0, 0, -1.19209e-07, -1, 0, 0, 1,
-                          -1.19209e-07, 0, 0, 0, 0,
-                          1)  // Habitat coordinate txfm matrix
-                ,
-=======
                 renderer_batch_size, resolution[1], resolution[0],
                 glm::mat4(1, 0, 0, 0, 0, -1.19209e-07, -1, 0, 0, 1,
                           -1.19209e-07, 0, 0, 0, 0,
                           1),  // Habitat coordinate txfm matrix
->>>>>>> 4d5ff44b
             },
             features);
     };
@@ -515,11 +487,8 @@
 
         if (action == SimAction::Stop) {
             done = true;
-<<<<<<< HEAD
             distance_to_goal = geoDist(navmeshGoal_, navmeshPosition_);
-=======
             distance_to_goal = geoDist(goal_, position_);
->>>>>>> 4d5ff44b
             success =
                 float(distance_to_goal <= SimulatorConfig::SUCCESS_DISTANCE);
             reward += success * SimulatorConfig::SUCCESS_REWARD;
@@ -541,12 +510,8 @@
             success,
             success * initial_distance_to_goal_ /
                 max(initial_distance_to_goal_, cumulative_travel_distance_),
-<<<<<<< HEAD
-            distance_to_goal};
-=======
             distance_to_goal,
         };
->>>>>>> 4d5ff44b
 
         *outputs_.reward = reward;
         if (done) {
@@ -572,15 +537,8 @@
     {
         esp::nav::ShortestPath test_path;
 
-<<<<<<< HEAD
         test_path.requestedStart = start;
         test_path.requestedEnd = end;
-=======
-        test_path.requestedStart =
-            Eigen::Map<const esp::vec3f> {glm::value_ptr(start)};
-        test_path.requestedEnd =
-            Eigen::Map<const esp::vec3f> {glm::value_ptr(end)};
->>>>>>> 4d5ff44b
 
         pathfinder_->findPath(test_path);
         return test_path.geodesicDistance;
@@ -622,17 +580,9 @@
                     glm::rotate(rotation_, SimulatorConfig::CAM_FWD_VECTOR);
                 glm::vec3 new_pos = position_ + delta;
 
-<<<<<<< HEAD
                 navmeshPosition_ = pathfinder_->tryStep(
                     navmeshPosition_,
                     Eigen::Map<const esp::vec3f>(glm::value_ptr(new_pos)));
-=======
-                const esp::vec3f filtered_pos =
-                    pathfinder_->tryStep<esp::vec3f>(
-                        Eigen::Map<const esp::vec3f>(
-                            glm::value_ptr(position_)),
-                        Eigen::Map<const esp::vec3f>(glm::value_ptr(new_pos)));
->>>>>>> 4d5ff44b
 
                 position_ = glm::make_vec3(navmeshPosition_.xyz.data());
                 break;
@@ -795,17 +745,12 @@
 
     ResultPointers getPointers(uint32_t idx)
     {
-<<<<<<< HEAD
-        return ResultPointers {&rewards_[idx], &masks_[idx], &infos_[idx],
-                               &polars_[idx]};
-=======
         return ResultPointers {
             &rewards_[idx],
             &masks_[idx],
             &infos_[idx],
             &polars_[idx],
         };
->>>>>>> 4d5ff44b
     };
 
     CommandStreamCUDA &cmd_strm_;
